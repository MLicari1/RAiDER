--- conflicted
+++ resolved
@@ -8,57 +8,20 @@
 from abc import abstractmethod
 import os
 
+import numpy as np
 import pandas as pd
 
-<<<<<<< HEAD
-from RAiDER.utilFcns import rio_stats, get_file_and_band
-=======
 from pyproj import CRS
->>>>>>> 8d00db11
 
 from RAiDER.dem import download_dem
 from RAiDER.interpolator import interpolateDEM
 from RAiDER.utilFcns import rio_extents, rio_open, rio_profile, rio_stats, get_file_and_band
 
-<<<<<<< HEAD
-def bounds_from_latlon_rasters(latfile, lonfile):
-=======
 
 class AOI(object):
->>>>>>> 8d00db11
     '''
     This instantiates a generic AOI class object
     '''
-<<<<<<< HEAD
-    latinfo = get_file_and_band(latfile)
-    loninfo = get_file_and_band(lonfile)
-    lat_stats, lat_proj, _ = rio_stats(latinfo[0], band=latinfo[1])
-    lon_stats, lon_proj, _ = rio_stats(loninfo[0], band=loninfo[1])
-
-    if lat_proj != lon_proj:
-        raise ValueError('Projection information for Latitude and Longitude files does not match')
-
-    # TODO - handle dateline crossing here
-    snwe = (lat_stats.min, lat_stats.max,
-            lon_stats.min, lon_stats.max)
-
-    fname = os.path.basename(latfile).split('.')[0]
-    
-    return lat_proj, snwe, fname
-
-
-def bounds_from_csv(station_file):
-    '''
-    station_file should be a comma-delimited file with at least "Lat" 
-    and "Lon" columns, which should be EPSG: 4326 projection (i.e WGS84)
-    '''
-    stats = pd.read_csv(fname).drop_duplicates(subset=["Lat", "Lon"])
-    if 'Hgt_m' in stats.columns:
-        use_csv_heights = True
-    snwe = [stats['Lat'].min(), stats['Lat'].max(), stats['Lon'].min(), stats['Lon'].max()]
-    fname = os.path.basename(station_file).split('.')[0]
-    return snwe, fname, use_csv_heights
-=======
     def __init__(self):
         self._bounding_box = None
         self._proj = CRS.from_epsg(4326)
@@ -233,5 +196,4 @@
     pix_lat = p['transform'][4]
     lon_e = lon_w + p['width'] * pix_lon
     lat_s = lat_n + p['width'] * pix_lat
-    return lat_s, lat_n, lon_w, lon_e
->>>>>>> 8d00db11
+    return lat_s, lat_n, lon_w, lon_e