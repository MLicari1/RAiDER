# ~~~~~~~~~~~~~~~~~~~~~~~~~~~~~~~~~~~~~~~~~~~~~~~~~~~~~~~~~~~~~~~~~~~~~~~~~~~~~~
#
# Author: Jeremy Maurer, Raymond Hogenson & David Bekaert
# Copyright 2019, by the California Institute of Technology. ALL RIGHTS
# RESERVED. United States Government Sponsorship acknowledged.
#
# ~~~~~~~~~~~~~~~~~~~~~~~~~~~~~~~~~~~~~~~~~~~~~~~~~~~~~~~~~~~~~~~~~~~~~~~~~~~~~
import os

import pandas as pd

<<<<<<< HEAD
from textwrap import dedent
from datetime import datetime, date, time, timedelta

from RAiDER.losreader import Zenith, Conventional, Raytracing
from RAiDER.llreader import bounds_from_latlon_rasters, bounds_from_csv
from tools.RAiDER.utilFcns import rio_extents, rio_profile
=======
from datetime import datetime

from RAiDER.losreader import Zenith
from RAiDER.llreader import BoundingBox
>>>>>>> 8d00db11

_BUFFER_SIZE = 0.2 # default buffer size in lat/lon degrees 

<<<<<<< HEAD

=======
>>>>>>> 8d00db11
def checkArgs(args):
    '''
    Helper fcn for checking argument compatibility and returns the
    correct variables
    '''

    #########################################################################################################################
    # Directories
<<<<<<< HEAD
    if args.weather_model_directory is None:
        args.weather_model_directory = os.path.join(args.output_directory, 'weather_files')
=======
>>>>>>> 8d00db11
    if not os.path.exists(args.weather_model_directory):
        os.mkdir(args.weather_model_directory)

    #########################################################################################################################
<<<<<<< HEAD
    # Query Area
    if args.lat_file is not None:
        args.in_proj, args.bounding_box, args.pnts_file = bounds_from_latlon_rasters(args.lat_file, args.lon_file)

    elif args.station_file is not None:
        args.bounding_box, args.pnts_file, use_csv_heights = bounds_from_csv(args.station_file)
        args.in_proj = 'EPSG:4326',
         
    elif args.bounding_box is not None:
        if (np.min(args.bounding_box[0]) < -90) | (np.max(args.bounding_box[1]) > 90):
            raise ValueError('Lats are out of N/S bounds; are your lat/lon coordinates switched? Should be SNWE')
        args.pnts_file = '_'.join([str(int(a)) for a in [a for a in args.bounding_box][0]])
        args.ll_proj = 'EPSG:4326'

    elif args.use_dem_xy:
        try:
            args.bounding_box = rio_extents(rio_profile(args.dem))
        except FileNotFoundError:
            raise ValueError('You must specify a valid dem in the configuration file in order to use the xy points')
    else:
        raise ValueError('No valid query points or bounding box found in configuration file {}'.format(args.customTemplateFile))

    #########################################################################################################################
    # Line of sight 
    if args.orbit_file is not None:
        args.los = Conventional(args.los_file)
    elif args.los_file is not None:
        if args.ray_trace:
            args.los = Raytracing(args.orbit_file)
        else:
            args.los = Conventional(args.orbit_file)
    elif args.los_cube is not None:
        if args.ray_trace:
            args.los = Raytracing(args.los_cube)
        else:
            args.los = Conventional(args.los_cube)
    else:
        args.los = Zenith()

    #########################################################################################################################
    # Weather model
    try:
        _, model_obj = modelName2Module(args.model)
    except ModuleNotFoundError:
        raise NotImplementedError(
            dedent('''
                Model {} is not yet fully implemented,
                please contribute!
                '''.format(args.model))
        )
    args.weather_model = model_obj()

    #TODO: This needs to get updated to account for height levels
    args.useWeatherNodes = [True if args.bounding_box is not None else False]

    #########################################################################################################################
    # Date and Time parsing
    args.time = time(args.time)

    if (args.date_start is None) and (args.date_list is None):
        raise ValueError('You must specify either a date_list or date_start in the configuration file')
    elif args.date_start is not None:
        args.date_start = date(args.date_start[:4], args.date_start[4:6], args.date_start[6:])
    else:
        args.date_list = [date(d[:4], d[4:6], d[6:]) for d in args.date_list]
    if args.date_end is not None:
        args.date_end = date(args.date_end[:4], args.date_end[4:6], args.date_end[6:])
    else:
        args.date_end = args.date_start
    if args.date_list is None:
        if args.date_end is not None:
            if args.date_inc is None:
                args.date_inc = 1
        args.date_list = [args.date_start + timedelta(days=args.date_inc) for k in range(0, (args.date_end - args.date_start).days + 1, 1)]
=======
    # Date and Time parsing
>>>>>>> 8d00db11
    args.date_list = [datetime.combine(d, args.time) for d in args.date_list]

    #########################################################################################################################
    # filenames
    wetNames, hydroNames = [], []
<<<<<<< HEAD
    for time in args.date_list:
        if args.station_file is not None:
            wetFilename = os.path.join(
                args.out,
                '{}_Delay_{}.csv'
                .format(
                    args.model,
                    args.time.strftime('%Y%m%dT%H%M%S'),
=======
    for d in args.date_list:
        if not args.aoi is not BoundingBox:
            if args.station_file is not None:
                wetFilename = os.path.join(
                    args.output_directory,
                    '{}_Delay_{}.csv'
                    .format(
                        args.weather_model,
                        args.time.strftime('%Y%m%dT%H%M%S'),
                    )
                )
                hydroFilename = wetFilename

                # copy the input file to the output location for editing
                indf = pd.read_csv(args.query_area).drop_duplicates(subset=["Lat", "Lon"])
                indf.to_csv(wetFilename, index=False)
            else:
                wetFilename, hydroFilename = makeDelayFileNames(
                    d,
                    args.los,
                    args.raster_format,
                    args.weather_model,
                    args.output_directory,
>>>>>>> 8d00db11
                )

            wetNames.append(wetFilename)
            hydroNames.append(hydroFilename)
        else:
<<<<<<< HEAD
            wetFilename, hydroFilename = makeDelayFileNames(
                args.time,
                args.los,
                args.raster_format,
                args.model,
                args.out,
            )

        wetNames.append(wetFilename)
        hydroNames.append(hydroFilename)

    #########################################################################################################################
    # DEM
    if args.dem is None:
        if (args.station_file is not None) and use_csv_heights:
            args.dem_type = 'csv'
            args.dem = args.station_file
        elif args.height_file_rdr is not None:
            args.dem_type = 'hgt'
            args.dem = args.height_file_rdr
        elif args.heightlvs is not None:
            args.dem_type = 'interpolate'
        else:
            args.dem_type = 'download'
            dem_path = os.path.join(args.out, 'geom')
            args.dem = os.path.join(dem_path, 'GLO30.dem')
            if not os.path.exists(dem_path):
                os.mkdir(dem_path)
    else:
        if os.path.exists(args.dem):
            dem_bounds = rio_extents(rio_profile(args.dem))
            lats = dem_bounds[:2]
            lons = dem_bounds[2:]
            if isOutside(
                args.bounding_box,
                getBufferedExtent(
                    lats,
                    lons,
                    buf=_BUFFER_SIZE,
                )
            ):
                raise ValueError(
                    'Existing DEM does not cover the area of the input lat/lon '
                    'points; either move the DEM, delete it, or change the input '
                    'points.'
                )
            args.dem_type = 'dem'
            dem_path = os.path.dirname(args.dem)
            if not os.path.exists(dem_path):
                os.mkdir(dem_path)
        else:
            args.dem_type = 'download'
        
=======
            wetNames.append(None)
            hydroNames.append(None)
                
    args.wetFilenames = wetNames
    args.hydroFilenames = hydroNames
>>>>>>> 8d00db11

    return args


def makeDelayFileNames(time, los, outformat, weather_model_name, out):
    '''
    return names for the wet and hydrostatic delays.

    # Examples:
    >>> makeDelayFileNames(datetime(2020, 1, 1, 0, 0, 0), None, "h5", "model_name", "some_dir")
    ('some_dir/model_name_wet_00_00_00_ztd.h5', 'some_dir/model_name_hydro_00_00_00_ztd.h5')
    >>> makeDelayFileNames(None, None, "h5", "model_name", "some_dir")
    ('some_dir/model_name_wet_ztd.h5', 'some_dir/model_name_hydro_ztd.h5')
    '''
    format_string = "{model_name}_{{}}_{time}{los}.{ext}".format(
        model_name=weather_model_name,
        time=time.strftime("%Y%m%dT%H%M%S_") if time is not None else "",
        los="ztd" if (isinstance(los, Zenith) or los is None) else "std",
        ext=outformat
    )
    hydroname, wetname = (
        format_string.format(dtyp) for dtyp in ('hydro', 'wet')
    )

    hydro_file_name = os.path.join(out, hydroname)
    wet_file_name = os.path.join(out, wetname)
    return wet_file_name, hydro_file_name


<<<<<<< HEAD
def modelName2Module(model_name):
    """Turn an arbitrary string into a module name.
    Takes as input a model name, which hopefully looks like ERA-I, and
    converts it to a module name, which will look like erai. I doesn't
    always produce a valid module name, but that's not the goal. The
    goal is just to handle common cases.
    Inputs:
       model_name  - Name of an allowed weather model (e.g., 'era-5')
    Outputs:
       module_name - Name of the module
       wmObject    - callable, weather model object
    """
    module_name = 'RAiDER.models.' + model_name.lower().replace('-', '')
    model_module = importlib.import_module(module_name)
    wmObject = getattr(model_module, model_name.upper().replace('-', ''))
    return module_name, wmObject


def getBufferedExtent(lats, lons=None, buf=0.):
    '''
    get the bounding box around a set of lats/lons
    '''
    if lons is None:
        lats, lons = lats[..., 0], lons[..., 1]

    try:
        if (lats.size == 1) & (lons.size == 1):
            out = [lats - buf, lats + buf, lons - buf, lons + buf]
        elif (lats.size > 1) & (lons.size > 1):
            out = [np.nanmin(lats), np.nanmax(lats), np.nanmin(lons), np.nanmax(lons)]
        elif lats.size == 1:
            out = [lats - buf, lats + buf, np.nanmin(lons), np.nanmax(lons)]
        elif lons.size == 1:
            out = [np.nanmin(lats), np.nanmax(lats), lons - buf, lons + buf]
    except AttributeError:
        if (isinstance(lats, tuple) or isinstance(lats, list)) and len(lats) == 2:
            out = [min(lats) - buf, max(lats) + buf, min(lons) - buf, max(lons) + buf]
    except Exception as e:
        raise RuntimeError('Not a valid lat/lon shape or variable')

    return np.array(out)


def isOutside(extent1, extent2):
    '''
    Determine whether any of extent1  lies outside extent2
    extent1/2 should be a list containing [lower_lat, upper_lat, left_lon, right_lon]
    Equal extents are considered "inside"
    '''
    t1 = extent1[0] < extent2[0]
    t2 = extent1[1] > extent2[1]
    t3 = extent1[2] < extent2[2]
    t4 = extent1[3] > extent2[3]
    if np.any([t1, t2, t3, t4]):
        return True
    return False


def isInside(extent1, extent2):
    '''
    Determine whether all of extent1 lies inside extent2
    extent1/2 should be a list containing [lower_lat, upper_lat, left_lon, right_lon].
    Equal extents are considered "inside"
    '''
    t1 = extent1[0] <= extent2[0]
    t2 = extent1[1] >= extent2[1]
    t3 = extent1[2] <= extent2[2]
    t4 = extent1[3] >= extent2[3]
    if np.all([t1, t2, t3, t4]):
        return True
    return False
=======
>>>>>>> 8d00db11
<|MERGE_RESOLUTION|>--- conflicted
+++ resolved
@@ -9,26 +9,12 @@
 
 import pandas as pd
 
-<<<<<<< HEAD
-from textwrap import dedent
-from datetime import datetime, date, time, timedelta
-
-from RAiDER.losreader import Zenith, Conventional, Raytracing
-from RAiDER.llreader import bounds_from_latlon_rasters, bounds_from_csv
-from tools.RAiDER.utilFcns import rio_extents, rio_profile
-=======
 from datetime import datetime
 
 from RAiDER.losreader import Zenith
 from RAiDER.llreader import BoundingBox
->>>>>>> 8d00db11
 
-_BUFFER_SIZE = 0.2 # default buffer size in lat/lon degrees 
 
-<<<<<<< HEAD
-
-=======
->>>>>>> 8d00db11
 def checkArgs(args):
     '''
     Helper fcn for checking argument compatibility and returns the
@@ -37,108 +23,16 @@
 
     #########################################################################################################################
     # Directories
-<<<<<<< HEAD
-    if args.weather_model_directory is None:
-        args.weather_model_directory = os.path.join(args.output_directory, 'weather_files')
-=======
->>>>>>> 8d00db11
     if not os.path.exists(args.weather_model_directory):
         os.mkdir(args.weather_model_directory)
 
     #########################################################################################################################
-<<<<<<< HEAD
-    # Query Area
-    if args.lat_file is not None:
-        args.in_proj, args.bounding_box, args.pnts_file = bounds_from_latlon_rasters(args.lat_file, args.lon_file)
-
-    elif args.station_file is not None:
-        args.bounding_box, args.pnts_file, use_csv_heights = bounds_from_csv(args.station_file)
-        args.in_proj = 'EPSG:4326',
-         
-    elif args.bounding_box is not None:
-        if (np.min(args.bounding_box[0]) < -90) | (np.max(args.bounding_box[1]) > 90):
-            raise ValueError('Lats are out of N/S bounds; are your lat/lon coordinates switched? Should be SNWE')
-        args.pnts_file = '_'.join([str(int(a)) for a in [a for a in args.bounding_box][0]])
-        args.ll_proj = 'EPSG:4326'
-
-    elif args.use_dem_xy:
-        try:
-            args.bounding_box = rio_extents(rio_profile(args.dem))
-        except FileNotFoundError:
-            raise ValueError('You must specify a valid dem in the configuration file in order to use the xy points')
-    else:
-        raise ValueError('No valid query points or bounding box found in configuration file {}'.format(args.customTemplateFile))
-
-    #########################################################################################################################
-    # Line of sight 
-    if args.orbit_file is not None:
-        args.los = Conventional(args.los_file)
-    elif args.los_file is not None:
-        if args.ray_trace:
-            args.los = Raytracing(args.orbit_file)
-        else:
-            args.los = Conventional(args.orbit_file)
-    elif args.los_cube is not None:
-        if args.ray_trace:
-            args.los = Raytracing(args.los_cube)
-        else:
-            args.los = Conventional(args.los_cube)
-    else:
-        args.los = Zenith()
-
-    #########################################################################################################################
-    # Weather model
-    try:
-        _, model_obj = modelName2Module(args.model)
-    except ModuleNotFoundError:
-        raise NotImplementedError(
-            dedent('''
-                Model {} is not yet fully implemented,
-                please contribute!
-                '''.format(args.model))
-        )
-    args.weather_model = model_obj()
-
-    #TODO: This needs to get updated to account for height levels
-    args.useWeatherNodes = [True if args.bounding_box is not None else False]
-
-    #########################################################################################################################
     # Date and Time parsing
-    args.time = time(args.time)
-
-    if (args.date_start is None) and (args.date_list is None):
-        raise ValueError('You must specify either a date_list or date_start in the configuration file')
-    elif args.date_start is not None:
-        args.date_start = date(args.date_start[:4], args.date_start[4:6], args.date_start[6:])
-    else:
-        args.date_list = [date(d[:4], d[4:6], d[6:]) for d in args.date_list]
-    if args.date_end is not None:
-        args.date_end = date(args.date_end[:4], args.date_end[4:6], args.date_end[6:])
-    else:
-        args.date_end = args.date_start
-    if args.date_list is None:
-        if args.date_end is not None:
-            if args.date_inc is None:
-                args.date_inc = 1
-        args.date_list = [args.date_start + timedelta(days=args.date_inc) for k in range(0, (args.date_end - args.date_start).days + 1, 1)]
-=======
-    # Date and Time parsing
->>>>>>> 8d00db11
     args.date_list = [datetime.combine(d, args.time) for d in args.date_list]
 
     #########################################################################################################################
     # filenames
     wetNames, hydroNames = [], []
-<<<<<<< HEAD
-    for time in args.date_list:
-        if args.station_file is not None:
-            wetFilename = os.path.join(
-                args.out,
-                '{}_Delay_{}.csv'
-                .format(
-                    args.model,
-                    args.time.strftime('%Y%m%dT%H%M%S'),
-=======
     for d in args.date_list:
         if not args.aoi is not BoundingBox:
             if args.station_file is not None:
@@ -162,73 +56,16 @@
                     args.raster_format,
                     args.weather_model,
                     args.output_directory,
->>>>>>> 8d00db11
                 )
 
             wetNames.append(wetFilename)
             hydroNames.append(hydroFilename)
         else:
-<<<<<<< HEAD
-            wetFilename, hydroFilename = makeDelayFileNames(
-                args.time,
-                args.los,
-                args.raster_format,
-                args.model,
-                args.out,
-            )
-
-        wetNames.append(wetFilename)
-        hydroNames.append(hydroFilename)
-
-    #########################################################################################################################
-    # DEM
-    if args.dem is None:
-        if (args.station_file is not None) and use_csv_heights:
-            args.dem_type = 'csv'
-            args.dem = args.station_file
-        elif args.height_file_rdr is not None:
-            args.dem_type = 'hgt'
-            args.dem = args.height_file_rdr
-        elif args.heightlvs is not None:
-            args.dem_type = 'interpolate'
-        else:
-            args.dem_type = 'download'
-            dem_path = os.path.join(args.out, 'geom')
-            args.dem = os.path.join(dem_path, 'GLO30.dem')
-            if not os.path.exists(dem_path):
-                os.mkdir(dem_path)
-    else:
-        if os.path.exists(args.dem):
-            dem_bounds = rio_extents(rio_profile(args.dem))
-            lats = dem_bounds[:2]
-            lons = dem_bounds[2:]
-            if isOutside(
-                args.bounding_box,
-                getBufferedExtent(
-                    lats,
-                    lons,
-                    buf=_BUFFER_SIZE,
-                )
-            ):
-                raise ValueError(
-                    'Existing DEM does not cover the area of the input lat/lon '
-                    'points; either move the DEM, delete it, or change the input '
-                    'points.'
-                )
-            args.dem_type = 'dem'
-            dem_path = os.path.dirname(args.dem)
-            if not os.path.exists(dem_path):
-                os.mkdir(dem_path)
-        else:
-            args.dem_type = 'download'
-        
-=======
             wetNames.append(None)
             hydroNames.append(None)
                 
     args.wetFilenames = wetNames
     args.hydroFilenames = hydroNames
->>>>>>> 8d00db11
 
     return args
 
@@ -258,77 +95,3 @@
     return wet_file_name, hydro_file_name
 
 
-<<<<<<< HEAD
-def modelName2Module(model_name):
-    """Turn an arbitrary string into a module name.
-    Takes as input a model name, which hopefully looks like ERA-I, and
-    converts it to a module name, which will look like erai. I doesn't
-    always produce a valid module name, but that's not the goal. The
-    goal is just to handle common cases.
-    Inputs:
-       model_name  - Name of an allowed weather model (e.g., 'era-5')
-    Outputs:
-       module_name - Name of the module
-       wmObject    - callable, weather model object
-    """
-    module_name = 'RAiDER.models.' + model_name.lower().replace('-', '')
-    model_module = importlib.import_module(module_name)
-    wmObject = getattr(model_module, model_name.upper().replace('-', ''))
-    return module_name, wmObject
-
-
-def getBufferedExtent(lats, lons=None, buf=0.):
-    '''
-    get the bounding box around a set of lats/lons
-    '''
-    if lons is None:
-        lats, lons = lats[..., 0], lons[..., 1]
-
-    try:
-        if (lats.size == 1) & (lons.size == 1):
-            out = [lats - buf, lats + buf, lons - buf, lons + buf]
-        elif (lats.size > 1) & (lons.size > 1):
-            out = [np.nanmin(lats), np.nanmax(lats), np.nanmin(lons), np.nanmax(lons)]
-        elif lats.size == 1:
-            out = [lats - buf, lats + buf, np.nanmin(lons), np.nanmax(lons)]
-        elif lons.size == 1:
-            out = [np.nanmin(lats), np.nanmax(lats), lons - buf, lons + buf]
-    except AttributeError:
-        if (isinstance(lats, tuple) or isinstance(lats, list)) and len(lats) == 2:
-            out = [min(lats) - buf, max(lats) + buf, min(lons) - buf, max(lons) + buf]
-    except Exception as e:
-        raise RuntimeError('Not a valid lat/lon shape or variable')
-
-    return np.array(out)
-
-
-def isOutside(extent1, extent2):
-    '''
-    Determine whether any of extent1  lies outside extent2
-    extent1/2 should be a list containing [lower_lat, upper_lat, left_lon, right_lon]
-    Equal extents are considered "inside"
-    '''
-    t1 = extent1[0] < extent2[0]
-    t2 = extent1[1] > extent2[1]
-    t3 = extent1[2] < extent2[2]
-    t4 = extent1[3] > extent2[3]
-    if np.any([t1, t2, t3, t4]):
-        return True
-    return False
-
-
-def isInside(extent1, extent2):
-    '''
-    Determine whether all of extent1 lies inside extent2
-    extent1/2 should be a list containing [lower_lat, upper_lat, left_lon, right_lon].
-    Equal extents are considered "inside"
-    '''
-    t1 = extent1[0] <= extent2[0]
-    t2 = extent1[1] >= extent2[1]
-    t3 = extent1[2] <= extent2[2]
-    t4 = extent1[3] >= extent2[3]
-    if np.all([t1, t2, t3, t4]):
-        return True
-    return False
-=======
->>>>>>> 8d00db11
