"""Geodesy-related utility functions."""
import multiprocessing as mp
import os
import re
import xarray

from datetime import datetime, timedelta

import h5py
import xarray as xr
import numpy as np
from numpy import ndarray
import pandas as pd
import pyproj
from pyproj import Transformer
import progressbar
import rasterio

from RAiDER.constants import (
    _g0 as g0,
    _g1 as G1,
    R_EARTH_MAX_WGS84 as Rmax,
    R_EARTH_MIN_WGS84 as Rmin,
    _THRESHOLD_SECONDS,
)
from RAiDER.logger import logger


pbar = None


def projectDelays(delay, inc):
    '''Project zenith delays to LOS'''
    return delay / cosd(inc)


def floorish(val, frac):
    '''Round a value to the lower fractional part'''
    return val - (val % frac)


def sind(x):
    """Return the sine of x when x is in degrees."""
    return np.sin(np.radians(x))


def cosd(x):
    """Return the cosine of x when x is in degrees."""
    return np.cos(np.radians(x))


def lla2ecef(lat, lon, height):
    T = Transformer.from_crs(4326, 4978, always_xy=True)

    return T.transform(lon, lat, height)


def ecef2lla(x, y, z):
    T = Transformer.from_crs(4978, 4326, always_xy=True)

    return T.transform(x, y, z)


def enu2ecef(
    east: ndarray,
    north: ndarray,
    up: ndarray,
    lat0: ndarray,
    lon0: ndarray,
    h0: ndarray,
):
    """
    Args:
    ----------
    e1 : float
        target east ENU coordinate (meters)
    n1 : float
        target north ENU coordinate (meters)
    u1 : float
        target up ENU coordinate (meters)
    Results
    -------
    u : float
    v : float
    w : float
    """
    t = cosd(lat0) * up - sind(lat0) * north
    w = sind(lat0) * up + cosd(lat0) * north

    u = cosd(lon0) * t - sind(lon0) * east
    v = sind(lon0) * t + cosd(lon0) * east

    return np.stack((u, v, w), axis=-1)


def ecef2enu(xyz, lat, lon, height):
    '''Convert ECEF xyz to ENU'''
    x, y, z = xyz[..., 0], xyz[..., 1], xyz[..., 2]

    t = cosd(lon) * x + sind(lon) * y

    e = -sind(lon) * x + cosd(lon) * y
    n = -sind(lat) * t + cosd(lat) * z
    u = cosd(lat) * t + sind(lat) * z
    return np.stack((e, n, u), axis=-1)


def rio_profile(fname):
    ## need to access subdataset directly
    if os.path.basename(fname).startswith('S1-GUNW'):
        fname = os.path.join(f'NETCDF:"{fname}":science/grids/data/unwrappedPhase')
        with rasterio.open(fname) as src:
            profile = src.profile

    elif os.path.exists(fname + '.vrt'):
        fname = fname + '.vrt'

    with rasterio.open(fname) as src:
        profile = src.profile
        # if 'S1-GUNW' in fname:
            # profile['length'] = profile['width']
            # profile['width']  = profile['height']

    if profile["crs"] is None:
        raise AttributeError(
            f"{fname} does not contain geotransform information"
        )

    return profile


def rio_extents(profile):
    """ Get a bounding box in SNWE from a rasterio profile """
    gt = profile["transform"].to_gdal()
    xSize = profile["width"]
    ySize = profile["height"]

    if profile["crs"] is None or not gt:
        raise AttributeError('Profile does not contain geotransform information')
    W, E = gt[0], gt[0] + (xSize - 1) * gt[1] + (ySize - 1) * gt[2]
    N, S = gt[3], gt[3] + (xSize - 1) * gt[4] + (ySize - 1) * gt[5]
    return S, N, W, E


def rio_open(fname, returnProj=False, userNDV=None, band=None):
    if os.path.exists(fname + '.vrt'):
        fname = fname + '.vrt'

    with rasterio.open(fname) as src:
        profile = src.profile

        # For all bands
        nodata = src.nodatavals

        # If user requests a band
        if band is not None:
            ndv = nodata[band - 1]
            data = src.read(band).squeeze()
            nodataToNan(data, [userNDV, nodata[band - 1]])

        else:
            data = src.read().squeeze()
            if data.ndim > 2:
                for bnd in range(data.shape[0]):
                    val = data[bnd, ...]
                    nodataToNan(val, [userNDV, nodata[bnd]])
            else:
                nodataToNan(data, list(nodata) + [userNDV])


        if data.ndim > 2:
            dlist = []
            for k in range(data.shape[0]):
                dlist.append(data[k,...].copy())
            data = dlist

    if not returnProj:
        return data

    else:
        return data, profile


def nodataToNan(inarr, listofvals):
    """
    Setting values to nan as needed
    """
    inarr = inarr.astype(float) # nans cannot be integers (i.e. in DEM)
    for val in listofvals:
        if val is not None:
            inarr[inarr == val] = np.nan


def rio_stats(fname, band=1, userNDV=None):
    if os.path.basename(fname).startswith('S1-GUNW'):
        fname = os.path.join(f'NETCDF:"{fname}":science/grids/data/unwrappedPhase')

    if os.path.exists(fname + '.vrt'):
        fname = fname + '.vrt'

    # Turn off PAM to avoid creating .aux.xml files
    with rasterio.Env(GDAL_PAM_ENABLED="NO"):
        with rasterio.open(fname) as src:
            gt    = src.transform.to_gdal()
            proj  = src.crs
            stats = src.statistics(band)

    return stats, proj, gt


def get_file_and_band(filestr):
    """
    Support file;bandnum as input for filename strings
    """
    parts = filestr.split(";")

    # Defaults to first band if no bandnum is provided
    if len(parts) == 1:
        return filestr.strip(), 1
    elif len(parts) == 2:
        return parts[0].strip(), int(parts[1].strip())
    else:
        raise ValueError(
            f"Cannot interpret {filestr} as valid filename"
        )


def writeResultsToXarray(dt, xpts, ypts, zpts, crs, wetDelay, hydroDelay, weather_model_file, out_type):
    '''
    write a 1-D array to a NETCDF5 file
    '''
       # Modify this as needed for NISAR / other projects
    ds = xarray.Dataset(
        data_vars=dict(
            wet=(["z", "y", "x"],
                 wetDelay,
                 {"units" : "m",
                  "description": f"wet {out_type} delay",
                  # 'crs': crs.to_epsg(),
                  "grid_mapping": "crs",

                 }),
            hydro=(["z", "y", "x"],
                   hydroDelay,
                   {"units": "m",
                    # 'crs': crs.to_epsg(),
                    "description": f"hydrostatic {out_type} delay",
                    "grid_mapping": "crs",
                   }),
        ),
        coords=dict(
            x=(["x"], xpts),
            y=(["y"], ypts),
            z=(["z"], zpts),
        ),
        attrs=dict(
            Conventions="CF-1.7",
            title="RAiDER geo cube",
            source=os.path.basename(weather_model_file),
            history=str(datetime.utcnow()) + " RAiDER",
            description=f"RAiDER geo cube - {out_type}",
            reference_time=str(dt),
        ),
    )

    # Write projection system mapping
    ds["crs"] = int(-2147483647) # dummy placeholder
    for k, v in crs.to_cf().items():
        ds.crs.attrs[k] = v

    # Write z-axis information
    ds.z.attrs["axis"] = "Z"
    ds.z.attrs["units"] = "m"
    ds.z.attrs["description"] = "height above ellipsoid"

    # If in degrees
    if crs.axis_info[0].unit_name == "degree":
        ds.y.attrs["units"] = "degrees_north"
        ds.y.attrs["standard_name"] = "latitude"
        ds.y.attrs["long_name"] = "latitude"

        ds.x.attrs["units"] = "degrees_east"
        ds.x.attrs["standard_name"] = "longitude"
        ds.x.attrs["long_name"] = "longitude"

    else:
        ds.y.attrs["axis"] = "Y"
        ds.y.attrs["standard_name"] = "projection_y_coordinate"
        ds.y.attrs["long_name"] = "y-coordinate in projected coordinate system"
        ds.y.attrs["units"] = "m"

        ds.x.attrs["axis"] = "X"
        ds.x.attrs["standard_name"] = "projection_x_coordinate"
        ds.x.attrs["long_name"] = "x-coordinate in projected coordinate system"
        ds.x.attrs["units"] = "m"

    return ds


def writeArrayToRaster(array, filename, noDataValue=0., fmt='ENVI', proj=None, gt=None):
    '''
    write a numpy array to a GDAL-readable raster
    '''
    array_shp = np.shape(array)
    if array.ndim != 2:
        raise RuntimeError('writeArrayToRaster: cannot write an array of shape {} to a raster image'.format(array_shp))

    # Data type
    if "complex" in str(array.dtype):
        dtype = np.complex64
    elif "float" in str(array.dtype):
        dtype = np.float32
    else:
        dtype = np.uint8

    # Geotransform
    trans = None
    if gt is not None:
        trans = rasterio.Affine.from_gdal(*gt)

    ## cant write netcdfs with rasterio in a simple way
    if fmt == 'nc':
        fmt = 'GTiff'
        filename = filename.replace('.nc', '.GTiff')

    with rasterio.open(filename, mode="w", count=1,
                       width=array_shp[1], height=array_shp[0],
                       dtype=dtype, crs=proj, nodata=noDataValue,
                       driver=fmt, transform=trans) as dst:
        dst.write(array, 1)
    logger.info('Wrote: %s', filename)
    return


def writeArrayToFile(lats, lons, array, filename, noDataValue=-9999):
    '''
    Write a single-dim array of values to a file
    '''
    array[np.isnan(array)] = noDataValue
    with open(filename, 'w') as f:
        f.write('Lat,Lon,Hgt_m\n')
        for lat, lon, height in zip(lats, lons, array):
            f.write('{},{},{}\n'.format(lat, lon, height))


def round_date(date, precision):
    # First try rounding up
    # Timedelta since the beginning of time
    datedelta = datetime.min - date
    # Round that timedelta to the specified precision
    rem = datedelta % precision
    # Add back to get date rounded up
    round_up = date + rem

    # Next try rounding down
    datedelta = date - datetime.min
    rem = datedelta % precision
    round_down = date - rem

    # It's not the most efficient to calculate both and then choose, but
    # it's clear, and performance isn't critical here.
    up_diff = round_up - date
    down_diff = date - round_down

    return round_up if up_diff < down_diff else round_down


def _least_nonzero(a):
    """Fill in a flat array with the first non-nan value in the last dimension.

    Useful for interpolation below the bottom of the weather model.
    """
    mgrid_index = tuple(slice(None, d) for d in a.shape[:-1])
    return a[tuple(np.mgrid[mgrid_index]) + ((~np.isnan(a)).argmax(-1),)]


def robmin(a):
    '''
    Get the minimum of an array, accounting for empty lists
    '''
    try:
        return np.nanmin(a)
    except ValueError:
        return 'N/A'


def robmax(a):
    '''
    Get the minimum of an array, accounting for empty lists
    '''
    try:
        return np.nanmax(a)
    except ValueError:
        return 'N/A'


def _get_g_ll(lats):
    '''
    Compute the variation in gravity constant with latitude
    '''
    return G1 * (1 - 0.002637 * cosd(2 * lats) + 0.0000059 * (cosd(2 * lats))**2)


def get_Re(lats):
    '''
    Returns earth radius as a function of latitude for WGS84

    Args:
        lats    - ndarray of geodetic latitudes in degrees

    Returns:
        ndarray of earth radius at each latitude

    Example:
    >>> import numpy as np
    >>> from RAiDER.utilFcns import get_Re
    >>> output = get_Re(np.array([0, 30, 45, 60, 90]))
    >>> output
     array([6378137., 6372770.5219805, 6367417.56705189, 6362078.07851428, 6356752.])
    >>> assert output[0] == 6378137 # (Rmax)
    >>> assert output[-1] == 6356752 # (Rmin)
    '''
    return np.sqrt(1 / (((cosd(lats)**2) / Rmax**2) + ((sind(lats)**2) / Rmin**2)))


def geo_to_ht(lats, hts):
    """
    Convert geopotential height to ellipsoidal heights referenced to WGS84.

    Note that this formula technically computes height above geoid (geometric height)
    but the geoid is actually a perfect sphere;
    Thus returned heights are above a reference ellipsoid, which most assume to be
    a sphere (e.g., ECMWF - see https://confluence.ecmwf.int/display/CKB/ERA5%3A+compute+pressure+and+geopotential+on+model+levels%2C+geopotential+height+and+geometric+height#ERA5:computepressureandgeopotentialonmodellevels,geopotentialheightandgeometricheight-Geopotentialheight
    - "Geometric Height" and also https://confluence.ecmwf.int/display/CKB/ERA5%3A+data+documentation#ERA5:datadocumentation-Earthmodel).
    However, by calculating the ellipsoid here we directly reference to WGS84.

    Compare to MetPy:
    (https://unidata.github.io/MetPy/latest/api/generated/metpy.calc.geopotential_to_height.html)
    # h = (geopotential * Re) / (g0 * Re - geopotential)
    # Assumes a sphere instead of an ellipsoid

    Args:
        lats    - latitude of points of interest
        hts     - geopotential height at points of interest

    Returns:
        ndarray: geometric heights. These are approximate ellipsoidal heights referenced to WGS84
    """
    g_ll = _get_g_ll(lats) # gravity function of latitude
    Re = get_Re(lats) # Earth radius function of latitude

    # Calculate Geometric Height, h
    h = (hts * Re) / (g_ll / g0 * Re - hts)

    return h


def padLower(invar):
    '''
    add a layer of data below the lowest current z-level at height zmin
    '''
    new_var = _least_nonzero(invar)
    return np.concatenate((new_var[:, :, np.newaxis], invar), axis=2)


def checkShapes(los, lats, lons, hts):
    '''
    Make sure that by the time the code reaches here, we have a
    consistent set of line-of-sight and position data.
    '''
    from RAiDER.losreader import Zenith
    test1 = hts.shape == lats.shape == lons.shape
    try:
        test2 = los.shape[:-1] == hts.shape
    except AttributeError:
        test2 = los is Zenith

    if not test1 and test2:
        raise ValueError(
            'I need lats, lons, heights, and los to all be the same shape. ' +
            'lats had shape {}, lons had shape {}, '.format(lats.shape, lons.shape) +
            'heights had shape {}, and los was not Zenith'.format(hts.shape))


def checkLOS(los, Npts):
    '''
    Check that los is either:
       (1) Zenith,
       (2) a set of scalar values of the same size as the number
           of points, which represent the projection value), or
       (3) a set of vectors, same number as the number of points.
     '''
    from RAiDER.losreader import Zenith

    # los is a bunch of vectors or Zenith
    if los is not Zenith:
        los = los.reshape(-1, 3)

    if los is not Zenith and los.shape[0] != Npts:
        raise RuntimeError('Found {} line-of-sight values and only {} points'
                           .format(los.shape[0], Npts))
    return los


def read_hgt_file(filename):
    '''
    Read height data from a comma-delimited file
    '''
    data = pd.read_csv(filename)
    hgts = data['Hgt_m'].values
    return hgts


def round_time(dt, roundTo=60):
    '''
    Round a datetime object to any time lapse in seconds
    dt: datetime.datetime object
    roundTo: Closest number of seconds to round to, default 1 minute.
    Source: https://stackoverflow.com/questions/3463930/how-to-round-the-minute-of-a-datetime-object/10854034#10854034
    '''
    seconds = (dt.replace(tzinfo=None) - dt.min).seconds
    rounding = (seconds + roundTo / 2) // roundTo * roundTo
    return dt + timedelta(0, rounding - seconds, -dt.microsecond)


def writeDelays(aoi, wetDelay, hydroDelay,
                wetFilename, hydroFilename=None,
                outformat=None, ndv=0.):
    """ Write the delay numpy arrays to files in the format specified """

    # Need to consistently handle noDataValues
    wetDelay[np.isnan(wetDelay)] = ndv
    hydroDelay[np.isnan(hydroDelay)] = ndv

    # Do different things, depending on the type of input
    if aoi.type() == 'station_file':
        #TODO: why is this a try/except?
        try:
            df = pd.read_csv(aoi._filename).drop_duplicates(subset=["Lat", "Lon"])
        except ValueError:
            df = pd.read_csv(aoi._filename).drop_duplicates(subset=["Lat", "Lon"])

        df['wetDelay'] = wetDelay
        df['hydroDelay'] = hydroDelay
        df['totalDelay'] = wetDelay + hydroDelay
        df.to_csv(wetFilename, index=False)
        logger.info('Wrote delays to: %s', wetFilename)

    else:
        proj = aoi.projection()
        gt   = aoi.geotransform()
        writeArrayToRaster(
            wetDelay,
            wetFilename,
            noDataValue=ndv,
            fmt=outformat,
            proj=proj,
            gt=gt
        )
        writeArrayToRaster(
            hydroDelay,
            hydroFilename,
            noDataValue=ndv,
            fmt=outformat,
            proj=proj,
            gt=gt
        )


def getTimeFromFile(filename):
    '''
    Parse a filename to get a date-time
    '''
    fmt = '%Y_%m_%d_T%H_%M_%S'
    p = re.compile(r'\d{4}_\d{2}_\d{2}_T\d{2}_\d{2}_\d{2}')
    try:
        out = p.search(filename).group()
        return datetime.strptime(out, fmt)
    except BaseException:  # TODO: Which error(s)?
        raise RuntimeError('The filename for {} does not include a datetime in the correct format'.format(filename))


def writePnts2HDF5(lats, lons, hgts, los, lengths, outName='testx.h5', chunkSize=None, noDataValue=0., epsg=4326):
    '''
    Write query points to an HDF5 file for storage and access
    '''
    projname = 'projection'

    # converts from WGS84 geodetic to WGS84 geocentric
    t = Transformer.from_crs(epsg, 4978, always_xy=True)

    checkLOS(los, np.prod(lats.shape))
    in_shape = lats.shape

    # create directory if needed
    os.makedirs(os.path.abspath(os.path.dirname(outName)), exist_ok=True)

    # Set up the chunking
    if chunkSize is None:
        chunkSize = getChunkSize(in_shape)

    with h5py.File(outName, 'w') as f:
        f.attrs['Conventions'] = np.string_("CF-1.8")

        x = f.create_dataset('lon', data=lons, chunks=chunkSize, fillvalue=noDataValue)
        y = f.create_dataset('lat', data=lats, chunks=chunkSize, fillvalue=noDataValue)
        z = f.create_dataset('hgt', data=hgts, chunks=chunkSize, fillvalue=noDataValue)
        los = f.create_dataset(
            'LOS',
            data=los,
            chunks=chunkSize + (3,),
            fillvalue=noDataValue
        )
        lengths = f.create_dataset(
            'Rays_len',
            data=lengths,
            chunks=x.chunks,
            fillvalue=noDataValue
        )
        sp_data = np.stack(t.transform(lons, lats, hgts), axis=-1).astype(np.float64)
        sp = f.create_dataset(
            'Rays_SP',
            data=sp_data,
            chunks=chunkSize + (3,),
            fillvalue=noDataValue
        )

        x.attrs['Shape'] = in_shape
        y.attrs['Shape'] = in_shape
        z.attrs['Shape'] = in_shape
        los.attrs['Shape'] = in_shape + (3,)
        lengths.attrs['Shape'] = in_shape
        lengths.attrs['Units'] = 'm'
        sp.attrs['Shape'] = in_shape + (3,)
        f.attrs['ChunkSize'] = chunkSize
        f.attrs['NoDataValue'] = noDataValue

        # CF 1.8 Convention stuff
        crs = pyproj.CRS.from_epsg(epsg)
        projds = f.create_dataset(projname, (), dtype='i')
        projds[()] = epsg

        # WGS84 ellipsoid
        projds.attrs['semi_major_axis'] = 6378137.0
        projds.attrs['inverse_flattening'] = 298.257223563
        projds.attrs['ellipsoid'] = np.string_("WGS84")
        projds.attrs['epsg_code'] = epsg
        # TODO - Remove the wkt version after verification
        projds.attrs['spatial_ref'] = np.string_(crs.to_wkt("WKT1_GDAL"))

        # Geodetic latitude / longitude
        if epsg == 4326:
            # Set up grid mapping
            projds.attrs['grid_mapping_name'] = np.string_('latitude_longitude')
            projds.attrs['longitude_of_prime_meridian'] = 0.0

            x.attrs['standard_name'] = np.string_("longitude")
            x.attrs['units'] = np.string_("degrees_east")
            y.attrs['standard_name'] = np.string_("latitude")
            y.attrs['units'] = np.string_("degrees_north")
            z.attrs['standard_name'] = np.string_("height")
            z.attrs['units'] = np.string_("m")
        else:
            raise NotImplementedError

        los.attrs['grid_mapping'] = np.string_(projname)
        sp.attrs['grid_mapping'] = np.string_(projname)
        lengths.attrs['grid_mapping'] = np.string_(projname)

        f.attrs['NumRays'] = len(x)
        f['Rays_len'].attrs['MaxLen'] = np.nanmax(lengths)


# Part of the following UTM and WGS84 converter is borrowed from https://gist.github.com/twpayne/4409500
# Credits go to Tom Payne

_projections = {}


def zone(coordinates):
    if 56 <= coordinates[1] < 64 and 3 <= coordinates[0] < 12:
        return 32
    if 72 <= coordinates[1] < 84 and 0 <= coordinates[0] < 42:
        if coordinates[0] < 9:
            return 31
        elif coordinates[0] < 21:
            return 33
        elif coordinates[0] < 33:
            return 35
        return 37
    return int((coordinates[0] + 180) / 6) + 1


def letter(coordinates):
    return 'CDEFGHJKLMNPQRSTUVWXX'[int((coordinates[1] + 80) / 8)]


def project(coordinates, z=None, l=None):
    if z is None:
        z = zone(coordinates)
    if l is None:
        l = letter(coordinates)
    if z not in _projections:
        _projections[z] = pyproj.Proj(proj='utm', zone=z, ellps='WGS84')
    x, y = _projections[z](coordinates[0], coordinates[1])
    if y < 0:
        y += 10000000
    return z, l, x, y


def unproject(z, l, x, y):
    if z not in _projections:
        _projections[z] = pyproj.Proj(proj='utm', zone=z, ellps='WGS84')
    if l < 'N':
        y -= 10000000
    lng, lat = _projections[z](x, y, inverse=True)
    return (lng, lat)


def WGS84_to_UTM(lon, lat, common_center=False):
    shp = lat.shape
    lon = np.ravel(lon)
    lat = np.ravel(lat)
    if common_center:
        lon0 = np.median(lon)
        lat0 = np.median(lat)
        z0, l0, x0, y0 = project((lon0, lat0))
    Z = lon.copy()
    L = np.zeros(lon.shape, dtype='<U1')
    X = lon.copy()
    Y = lon.copy()
    for ind in range(lon.__len__()):
        longitude = lon[ind]
        latitude = lat[ind]
        if common_center:
            z, l, x, y = project((longitude, latitude), z0, l0)
        else:
            z, l, x, y = project((longitude, latitude))
        Z[ind] = z
        L[ind] = l
        X[ind] = x
        Y[ind] = y
    return np.reshape(Z, shp), np.reshape(L, shp), np.reshape(X, shp), np.reshape(Y, shp)


def UTM_to_WGS84(z, l, x, y):
    shp = x.shape
    z = np.ravel(z)
    l = np.ravel(l)
    x = np.ravel(x)
    y = np.ravel(y)
    lat = x.copy()
    lon = x.copy()
    for ind in range(z.__len__()):
        zz = z[ind]
        ll = l[ind]
        xx = x[ind]
        yy = y[ind]
        coordinates = unproject(zz, ll, xx, yy)
        lat[ind] = coordinates[1]
        lon[ind] = coordinates[0]
    return np.reshape(lon, shp), np.reshape(lat, shp)


def transform_bbox(snwe_in, dest_crs=4326, src_crs=4326, margin=100.):
    """
    Transform bbox to lat/lon or another CRS for use with rest of workflow
    Returns: SNWE
    """
    # TODO - Handle dateline crossing
    if isinstance(src_crs, int):
        src_crs = pyproj.CRS.from_epsg(src_crs)
    elif isinstance(src_crs, str):
        src_crs = pyproj.CRS(src_crs)

    # Handle margin for input bbox in degrees
    if src_crs.axis_info[0].unit_name == "degree":
        margin = margin / 1.0e5

    if isinstance(dest_crs, int):
        dest_crs = pyproj.CRS.from_epsg(dest_crs)
    elif isinstance(dest_crs, str):
        dest_crs = pyproj.CRS(dest_crs)

    # If dest_crs is same as src_crs
    if dest_crs == src_crs:
        return snwe_in

    T = Transformer.from_crs(src_crs, dest_crs, always_xy=True)
    xs = np.linspace(snwe_in[2]-margin, snwe_in[3]+margin, num=11)
    ys = np.linspace(snwe_in[0]-margin, snwe_in[1]+margin, num=11)
    X, Y = np.meshgrid(xs, ys)

    # Transform to lat/lon
    xx, yy = T.transform(X, Y)

    # query_area convention
    snwe = [np.nanmin(yy), np.nanmax(yy),
            np.nanmin(xx), np.nanmax(xx)]
    return snwe


def clip_bbox(bbox, spacing):
    """
    Clip box to multiple of spacing
    """
    return [np.floor(bbox[0] / spacing) * spacing,
            np.ceil(bbox[1] / spacing) * spacing,
            np.floor(bbox[2] / spacing) * spacing,
            np.ceil(bbox[3] / spacing) * spacing]


def requests_retry_session(retries=10, session=None):
    """ https://www.peterbe.com/plog/best-practice-with-retries-with-requests """
    import requests
    from requests.adapters import HTTPAdapter
    from requests.packages.urllib3.util.retry import Retry
    # add a retry strategy; https://findwork.dev/blog/advanced-usage-python-requests-timeouts-retries-hooks/
    session = session or requests.Session()
    retry = Retry(total=retries, read=retries, connect=retries,
                  backoff_factor=0.3, status_forcelist=list(range(429, 505)))
    adapter = HTTPAdapter(max_retries=retry)
    session.mount('http://', adapter)
    session.mount('https://', adapter)
    return session


def writeWeatherVars2NETCDF4(self, lat, lon, h, q, p, t, outName=None, NoDataValue=None, chunk=(1, 91, 144), mapping_name='WGS84'):
    '''
    By calling the abstract/modular netcdf writer (RAiDER.utilFcns.write2NETCDF4core), write the OpenDAP/PyDAP-retrieved weather model data (GMAO and MERRA-2) to a NETCDF4 file
    that can be accessed by external programs.

    The point of doing this is to alleviate some of the memory load of keeping
    the full model in memory and make it easier to scale up the program.
    '''

    import netCDF4

    if outName is None:
        outName = os.path.join(
            os.getcwd() + '/weather_files',
            self._Name + datetime.strftime(
                self._time, '_%Y_%m_%d_T%H_%M_%S'
            ) + '.nc'
        )

    if NoDataValue is None:
        NoDataValue = -9999.

    self._time = getTimeFromFile(outName)

    dimidZ, dimidY, dimidX = t.shape
    chunk_lines_Y = np.min([chunk[1], dimidY])
    chunk_lines_X = np.min([chunk[2], dimidX])
    ChunkSize = [1, chunk_lines_Y, chunk_lines_X]

    nc_outfile = netCDF4.Dataset(outName, 'w', clobber=True, format='NETCDF4')
    nc_outfile.setncattr('Conventions', 'CF-1.6')
    nc_outfile.setncattr('datetime', datetime.strftime(self._time, "%Y_%m_%dT%H_%M_%S"))
    nc_outfile.setncattr('date_created', datetime.now().strftime("%Y_%m_%dT%H_%M_%S"))
    title = self._Name + ' weather model data'
    nc_outfile.setncattr('title', title)

    tran = [lon[0], lon[1] - lon[0], 0.0, lat[0], 0.0, lat[1] - lat[0]]

    dimension_dict = {
        'x': {'varname': 'x',
              'datatype': np.dtype('float64'),
              'dimensions': ('x'),
              'length': dimidX,
              'FillValue': None,
              'standard_name': 'longitude',
              'description': 'longitude',
              'dataset': lon,
              'units': 'degrees_east'},
        'y': {'varname': 'y',
              'datatype': np.dtype('float64'),
              'dimensions': ('y'),
              'length': dimidY,
              'FillValue': None,
              'standard_name': 'latitude',
              'description': 'latitude',
              'dataset': lat,
              'units': 'degrees_north'},
        'z': {'varname': 'z',
              'datatype': np.dtype('float32'),
              'dimensions': ('z'),
              'length': dimidZ,
              'FillValue': None,
              'standard_name': 'model_layers',
              'description': 'model layers',
              'dataset': np.arange(dimidZ),
              'units': 'layer'}
    }

    dataset_dict = {
        'h': {'varname': 'H',
              'datatype': np.dtype('float32'),
              'dimensions': ('z', 'y', 'x'),
              'grid_mapping': mapping_name,
              'FillValue': NoDataValue,
              'ChunkSize': ChunkSize,
              'standard_name': 'mid_layer_heights',
              'description': 'mid layer heights',
              'dataset': h,
              'units': 'm'},
        'q': {'varname': 'QV',
              'datatype': np.dtype('float32'),
              'dimensions': ('z', 'y', 'x'),
              'grid_mapping': mapping_name,
              'FillValue': NoDataValue,
              'ChunkSize': ChunkSize,
              'standard_name': 'specific_humidity',
              'description': 'specific humidity',
              'dataset': q,
              'units': 'kg kg-1'},
        'p': {'varname': 'PL',
              'datatype': np.dtype('float32'),
              'dimensions': ('z', 'y', 'x'),
              'grid_mapping': mapping_name,
              'FillValue': NoDataValue,
              'ChunkSize': ChunkSize,
              'standard_name': 'mid_level_pressure',
              'description': 'mid level pressure',
              'dataset': p,
              'units': 'Pa'},
        't': {'varname': 'T',
              'datatype': np.dtype('float32'),
              'dimensions': ('z', 'y', 'x'),
              'grid_mapping': mapping_name,
              'FillValue': NoDataValue,
              'ChunkSize': ChunkSize,
              'standard_name': 'air_temperature',
              'description': 'air temperature',
              'dataset': t,
              'units': 'K'}
    }

    nc_outfile = write2NETCDF4core(nc_outfile, dimension_dict, dataset_dict, tran, mapping_name='WGS84')

    nc_outfile.sync()  # flush data to disk
    nc_outfile.close()


def write2NETCDF4core(nc_outfile, dimension_dict, dataset_dict, tran, mapping_name='WGS84'):
    '''
    The abstract/modular netcdf writer that can be called by a wrapper function to write data to a NETCDF4 file
    that can be accessed by external programs.

    The point of doing this is to alleviate some of the memory load of keeping
    the full model in memory and make it easier to scale up the program.
    '''
    from osgeo import osr

    if mapping_name == 'WGS84':
        epsg = 4326
        crs = pyproj.CRS.from_epsg(epsg)

        grid_mapping = 'WGS84'  # need to set this as an attribute for the image variables
    else:
        crs = pyproj.CRS.from_wkt(mapping_name)
        grid_mapping = 'CRS'

    datatype = np.dtype('S1')
    dimensions = ()
    var = nc_outfile.createVariable(
        grid_mapping,
        datatype,
        dimensions,
        fill_value=None
    )

    # variable made, now add attributes
    for k, v in crs.to_cf().items():
        var.setncattr(k, v)

    var.setncattr('GeoTransform', ' '.join(str(x) for x in tran))  # note this has pixel size in it - set  explicitly above

    for dim in dimension_dict:
        nc_outfile.createDimension(dim, dimension_dict[dim]['length'])
        varname = dimension_dict[dim]['varname']
        datatype = dimension_dict[dim]['datatype']
        dimensions = dimension_dict[dim]['dimensions']
        FillValue = dimension_dict[dim]['FillValue']
        var = nc_outfile.createVariable(varname, datatype, dimensions, fill_value=FillValue)
        var.setncattr('standard_name', dimension_dict[dim]['standard_name'])
        var.setncattr('description', dimension_dict[dim]['description'])
        var.setncattr('units', dimension_dict[dim]['units'])
        var[:] = dimension_dict[dim]['dataset'].astype(dimension_dict[dim]['datatype'])

    for data in dataset_dict:
        varname = dataset_dict[data]['varname']
        datatype = dataset_dict[data]['datatype']
        dimensions = dataset_dict[data]['dimensions']
        FillValue = dataset_dict[data]['FillValue']
        ChunkSize = dataset_dict[data]['ChunkSize']
        var = nc_outfile.createVariable(
            varname,
            datatype,
            dimensions,
            fill_value=FillValue,
            zlib=True,
            complevel=2,
            shuffle=True,
            chunksizes=ChunkSize
        )
        # Override with correct name here
        var.setncattr('grid_mapping', grid_mapping) # dataset_dict[data]['grid_mapping'])
        var.setncattr('standard_name', dataset_dict[data]['standard_name'])
        var.setncattr('description', dataset_dict[data]['description'])
        if 'units' in dataset_dict[data]:
            var.setncattr('units', dataset_dict[data]['units'])

        ndmask = np.isnan(dataset_dict[data]['dataset'])
        dataset_dict[data]['dataset'][ndmask] = FillValue

        var[:] = dataset_dict[data]['dataset'].astype(datatype)

    return nc_outfile


def convertLons(inLons):
    '''Convert lons from 0-360 to -180-180'''
    mask = inLons > 180
    outLons = inLons
    outLons[mask] = outLons[mask] - 360
    return outLons


def read_NCMR_loginInfo(filepath=None):

    from pathlib import Path

    if filepath is None:
        filepath = str(Path.home()) + '/.ncmrlogin'

    f = open(filepath, 'r')
    lines = f.readlines()
    url = lines[0].strip().split(': ')[1]
    username = lines[1].strip().split(': ')[1]
    password = lines[2].strip().split(': ')[1]

    return url, username, password


def read_EarthData_loginInfo(filepath=None):

    from netrc import netrc

    urs_usr, _, urs_pwd = netrc().hosts["urs.earthdata.nasa.gov"]
    return urs_usr, urs_pwd


def show_progress(block_num, block_size, total_size):
    global pbar
    if pbar is None:
        pbar = progressbar.ProgressBar(maxval=total_size)
        pbar.start()

    downloaded = block_num * block_size
    if downloaded < total_size:
        pbar.update(downloaded)
    else:
        pbar.finish()
        pbar = None


def getChunkSize(in_shape):
    '''Create a reasonable chunk size'''
    minChunkSize = 100
    maxChunkSize = 1000
    cpu_count = mp.cpu_count()
    chunkSize = tuple(
        max(
            min(maxChunkSize, s // cpu_count),
            min(s, minChunkSize)
        ) for s in in_shape
    )
    return chunkSize


def calcgeoh(lnsp, t, q, z, a, b, R_d, num_levels):
    '''
    Calculate pressure, geopotential, and geopotential height
    from the surface pressure and model levels provided by a weather model.
    The model levels are numbered from the highest eleveation to the lowest.
    Args:
    ----------
        lnsp: ndarray         - [y, x] array of log surface pressure
        t: ndarray            - [z, y, x] cube of temperatures
        q: ndarray            - [z, y, x] cube of specific humidity
        geopotential: ndarray - [z, y, x] cube of geopotential values
        a: ndarray            - [z] vector of a values
        b: ndarray            - [z] vector of b values
        num_levels: int       - integer number of model levels
    Returns:
    -------
        geopotential - The geopotential in units of height times acceleration
        pressurelvs  - The pressure at each of the model levels for each of
                       the input points
        geoheight    - The geopotential heights
    '''
    geopotential = np.zeros_like(t)
    pressurelvs = np.zeros_like(geopotential)
    geoheight = np.zeros_like(geopotential)

    # log surface pressure
    # Note that we integrate from the ground up, so from the largest model level to 0
    sp = np.exp(lnsp)

    if len(a) != num_levels + 1 or len(b) != num_levels + 1:
        raise ValueError(
            'I have here a model with {} levels, but parameters a '.format(num_levels) +
            'and b have lengths {} and {} respectively. Of '.format(len(a), len(b)) +
            'course, these three numbers should be equal.')

    # Integrate up into the atmosphere from *lowest level*
    z_h = 0  # initial value
    for lev, t_level, q_level in zip(
            range(num_levels, 0, -1), t[::-1], q[::-1]):

        # lev is the level number 1-60, we need a corresponding index
        # into ts and qs
        # ilevel = num_levels - lev # << this was Ray's original, but is a typo
        # because indexing like that results in pressure and height arrays that
        # are in the opposite orientation to the t/q arrays.
        ilevel = lev - 1

        # compute moist temperature
        t_level = t_level * (1 + 0.609133 * q_level)

        # compute the pressures (on half-levels)
        Ph_lev = a[lev - 1] + (b[lev - 1] * sp)
        Ph_levplusone = a[lev] + (b[lev] * sp)

        pressurelvs[ilevel] = Ph_lev  # + Ph_levplusone) / 2  # average pressure at half-levels above and below

        if lev == 1:
            dlogP = np.log(Ph_levplusone / 0.1)
            alpha = np.log(2)
        else:
            dlogP = np.log(Ph_levplusone) - np.log(Ph_lev)
            alpha = 1 - ((Ph_lev / (Ph_levplusone - Ph_lev)) * dlogP)

        TRd = t_level * R_d

        # z_f is the geopotential of this full level
        # integrate from previous (lower) half-level z_h to the full level
        z_f = z_h + TRd * alpha + z

        # Geopotential (add in surface geopotential)
        geopotential[ilevel] = z_f
        geoheight[ilevel] = geopotential[ilevel] / g0

        # z_h is the geopotential of 'half-levels'
        # integrate z_h to next half level
        z_h += TRd * dlogP

    return geopotential, pressurelvs, geoheight


def transform_coords(proj1, proj2, x, y):
    """
    Transform coordinates from proj1 to proj2 (can be EPSG or crs from proj).
    e.g. x, y = transform_coords(4326, 4087, lon, lat)
    """
    transformer = Transformer.from_crs(proj1, proj2, always_xy=True)
    return transformer.transform(x, y)


def get_nearest_wmtimes(t0, time_delta):
    """"
    Get the nearest two available times to the requested time given a time step

    Args:
        t0         - user-requested Python datetime
        time_delta  - time interval of weather model

    Returns:
        tuple: list of datetimes representing the one or two closest
        available times to the requested time

    Example:
    >>> import datetime
    >>> from RAiDER.utilFcns import get_nearest_wmtimes
    >>> t0 = datetime.datetime(2020,1,1,11,35,0)
    >>> get_nearest_wmtimes(t0, 3)
     (datetime.datetime(2020, 1, 1, 9, 0), datetime.datetime(2020, 1, 1, 12, 0))
    """
    # get the closest time available
    tclose = round_time(t0, roundTo = time_delta * 60 *60)

    # Just calculate both options and take the closest
    t2_1 = tclose + timedelta(hours=time_delta)
    t2_2 = tclose - timedelta(hours=time_delta)
    t2 = [t2_1 if get_dt(t2_1, t0) < get_dt(t2_2, t0) else t2_2][0]

    # If you're within 5 minutes just take the closest time
    if get_dt(tclose, t0) < _THRESHOLD_SECONDS:
        return [tclose]
    else:
        if t2 > tclose:
            return [tclose, t2]
        else:
            return [t2, tclose]


def get_dt(t1,t2):
    '''
    Helper function for getting the absolute difference in seconds between
    two python datetimes

    Args:
        t1, t2  - Python datetimes

    Returns:
        Absolute difference in seconds between the two inputs

    Examples:
    >>> import datetime
    >>> from RAiDER.utilFcns import get_dt
    >>> get_dt(datetime.datetime(2020,1,1,5,0,0), datetime.datetime(2020,1,1,0,0,0))
     18000.0
    '''
    return np.abs((t1 - t2).total_seconds())
<<<<<<< HEAD
=======


def calc_buffer(model:str, lat:float, lon:float):
    """ Calculate the buffer for ray tracing from the latitude and model

    Quick and dirty estimate
    """
    from shapely.geometry import Point
    from shapely.ops import transform
    if -90 < lat < 90:
        proj = False
    else:
        proj = True
        lon, lat = transform_coords(4087, 4326, lon, lat)

    # get the top of the model
    dct_tom = {'HRES': 80301.65, 'HRRR': 80301.65, 'GMAO': 80301.65, 'ERA5': 80301.65}
    tom     = dct_tom[model]
    near_range = tom / np.sin(np.deg2rad(30))

    # this is in meters tho
    buffer   = near_range / np.cos(np.deg2rad(lat))

    x, y = transform_coords(4326, 4087, lon, lat)
    poly = Point(x, y).buffer(buffer)
    project = pyproj.Transformer.from_crs(4087, 4326, always_xy=True).transform
    ll_m, ur_m  = Point(poly.bounds[:2]), Point(poly.bounds[2:])
    ll_g, ur_g  = [transform(project, pt) for pt in [ll_m, ur_m]]

    # return units in whatever original projection was with a slight addition
    ll = ll_m.y+1000 if proj else ll_g.y+0.01

    return np.abs(lat - ll)
>>>>>>> 7de32970
<|MERGE_RESOLUTION|>--- conflicted
+++ resolved
@@ -1222,40 +1222,4 @@
     >>> get_dt(datetime.datetime(2020,1,1,5,0,0), datetime.datetime(2020,1,1,0,0,0))
      18000.0
     '''
-    return np.abs((t1 - t2).total_seconds())
-<<<<<<< HEAD
-=======
-
-
-def calc_buffer(model:str, lat:float, lon:float):
-    """ Calculate the buffer for ray tracing from the latitude and model
-
-    Quick and dirty estimate
-    """
-    from shapely.geometry import Point
-    from shapely.ops import transform
-    if -90 < lat < 90:
-        proj = False
-    else:
-        proj = True
-        lon, lat = transform_coords(4087, 4326, lon, lat)
-
-    # get the top of the model
-    dct_tom = {'HRES': 80301.65, 'HRRR': 80301.65, 'GMAO': 80301.65, 'ERA5': 80301.65}
-    tom     = dct_tom[model]
-    near_range = tom / np.sin(np.deg2rad(30))
-
-    # this is in meters tho
-    buffer   = near_range / np.cos(np.deg2rad(lat))
-
-    x, y = transform_coords(4326, 4087, lon, lat)
-    poly = Point(x, y).buffer(buffer)
-    project = pyproj.Transformer.from_crs(4087, 4326, always_xy=True).transform
-    ll_m, ur_m  = Point(poly.bounds[:2]), Point(poly.bounds[2:])
-    ll_g, ur_g  = [transform(project, pt) for pt in [ll_m, ur_m]]
-
-    # return units in whatever original projection was with a slight addition
-    ll = ll_m.y+1000 if proj else ll_g.y+0.01
-
-    return np.abs(lat - ll)
->>>>>>> 7de32970
+    return np.abs((t1 - t2).total_seconds())