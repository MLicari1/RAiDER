--- conflicted
+++ resolved
@@ -15,7 +15,6 @@
 
 ## Contents
 
-<<<<<<< HEAD
 1. [Software Dependencies](#software-dependencies)
 2. [Downloading RAiDER](#downloading-raider)
 3. [Installating RAiDER](#installing-raider)
@@ -24,13 +23,6 @@
 - [Testing your installation](#testing-your-installation)
 4. [Set-up of thirdparty weathermodel access](#setup-of-thirdpart-weathermodel-access)
 5. [Running RAiDER and Documentation](#running-raider-and-documentation)
-=======
-1. [Software Dependencies](#package-dependencies)
-2. [Installation](Installation.md)
-3. [Setup for weather model access](WeatherModels.md)
-4. [Running RAiDER](#quick-start-with-conda)
-5. [Documentation](#documentation)
->>>>>>> c08242d1
 6. [Citation](#citation)
 7. [Contributors and community contributions](#contributors)
 
@@ -42,11 +34,7 @@
 A complete list is also provided in the environment.yml file. 
 
 ### Python dependencies
-<<<<<<< HEAD
-```
-=======
 
->>>>>>> c08242d1
 * [Python](https://www.python.org/) >= 3  (>= 3.7 preferred)
 * [cdsapi](https://pypi.org/project/cdsapi/)
 * [cfgrib](https://pypi.org/project/cfgrib/)
@@ -65,17 +53,6 @@
 
 ### Python Jupyter dependencies
 For the best experience using RAiDER with Jupyter, see [Installing jupyter_contrib_nbextensions](https://jupyter-contrib-nbextensions.readthedocs.io/en/latest/install.html) webpage. 
-<<<<<<< HEAD
-```
-* py3X-jupyter
-* py3X-jupyter_client
-* py3X-jupyter_contrib_nbextensions
-* py3X-jupyter_nbextensions_configurator
-* py3X-hide_code
-* py3X-RISE
-```
-=======
->>>>>>> c08242d1
 
 ------
 ## 2. Downloading RAiDER 
@@ -147,7 +124,7 @@
 
 ------
 ## 4. Setup of third party weather model access
-Altough RAiDER has the ability to download weather models from third-party. Accounts needs to haven been set-up properly. See [here](WeatherModels.md) for details. 
+RAiDER has the ability to download weather models from third-parties; some of which require license agreements. See [here](WeatherModels.md) for details. 
 
 ------
 ## 5. Running RAiDER and Documentation
@@ -163,7 +140,7 @@
 ------
 ## 7. Contributors
 * David Bekaert
-* Jeremy Maurer
+* Jeremy Mauarer
 * Raymond Hogenson
 * Heresh Fattahi
 * Yang Lei
