--- conflicted
+++ resolved
@@ -21,13 +21,7 @@
     # 3: 
     # 4: Small area, ERAI, los available
     # 5: Small area, WRF, los available
-<<<<<<< HEAD
-    scenario = 'scenario_0'
-
-    print('Running scenario {}'.format(scenario.split('_')[1]))
-=======
     scenario = 'scenario_7'
->>>>>>> 405056b6
 
     # Zenith or LOS?
     useZen = True
