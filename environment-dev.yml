--- conflicted
+++ resolved
@@ -18,11 +18,7 @@
  - cmake
  - cython
  - dask
-<<<<<<< HEAD
- - dem_stitcher
-=======
  - dem_stitcher>=2.3.0
->>>>>>> a7146543
  - gdal>=3.0
  - geopandas
  - h5py
@@ -47,8 +43,4 @@
  - pytest
  - pytest-cov
  - pytest-timeout
-<<<<<<< HEAD
- - pip
-=======
- - pip
->>>>>>> a7146543
+ - pip