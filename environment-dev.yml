# create environment : conda env create -f environment-dev.yml
# update dependencies: conda env update -f environment-dev.yml
# remove environment : conda env remove -n RAiDER
# enter  environment : conda activate RAiDER
# exit   environment : conda deactivate
name: RAiDER
channels:
 - conda-forge
 - anaconda
 - defaults
dependencies:
# Regular dependencies. Keep these in sync with environment.yml
<<<<<<< HEAD
 - python>=3.8
=======
 - python>=3
 - autopep8
 - boto3
>>>>>>> 12ad93a6
 - cartopy
 - cdsapi
 - cfgrib
 - cmake
 - netcdf4
 - cython
 - dask
 - gdal>=3.0
 - geopandas
 - h5py
 - libgdal
 - matplotlib
 - numpy
 - pandas
 - progressbar
 - pygrib
 - pyproj>=2.2.0
 - scipy
 - xarray
 - shapely
 - pydap>3.2.2|<3.2.2
 - ecmwf-api-client
 - cxx-compiler
 - sysroot_linux-64
 - rasterio
 # Dev dependencies. Only needed for contributing
 - autopep8
 - pytest
 - pytest-cov
 - pytest-timeout
 - pip
 - pip:
   - dem_stitcher==2.1.1
<|MERGE_RESOLUTION|>--- conflicted
+++ resolved
@@ -10,13 +10,9 @@
  - defaults
 dependencies:
 # Regular dependencies. Keep these in sync with environment.yml
-<<<<<<< HEAD
  - python>=3.8
-=======
- - python>=3
  - autopep8
  - boto3
->>>>>>> 12ad93a6
  - cartopy
  - cdsapi
  - cfgrib
